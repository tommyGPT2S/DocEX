"""
Legacy setup.py - kept for compatibility.

Note: This project now uses pyproject.toml for configuration.
The version and dependencies are defined in pyproject.toml.
This file is maintained for backward compatibility only.
"""

from setuptools import setup, find_packages

# Version should match pyproject.toml
setup(
    name="docex",
<<<<<<< HEAD
    version="2.6.2",  # Must match pyproject.toml
=======
    version="2.6.0",  # Must match pyproject.toml
>>>>>>> 529a61b0
    packages=find_packages(),
    install_requires=[
        'pdfminer.six',
        'pyyaml',
        'sqlalchemy',
        'python-docx'
    ]
)<|MERGE_RESOLUTION|>--- conflicted
+++ resolved
@@ -11,11 +11,7 @@
 # Version should match pyproject.toml
 setup(
     name="docex",
-<<<<<<< HEAD
     version="2.6.2",  # Must match pyproject.toml
-=======
-    version="2.6.0",  # Must match pyproject.toml
->>>>>>> 529a61b0
     packages=find_packages(),
     install_requires=[
         'pdfminer.six',
