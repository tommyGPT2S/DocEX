[build-system]
requires = ["setuptools>=42", "wheel"]
build-backend = "setuptools.build_meta"

[project]
name = "docex"
<<<<<<< HEAD
version = "2.7.0"
=======
version = "2.6.2"
>>>>>>> a658791d
description = "A robust, lightweight, and developer friendly document management and transport system for Python"
readme = "README.md"
authors = [{ name = "Tommy Jiang", email = "tommySCOS@scos.ai" }]
license = { file = "LICENSE" }
classifiers = [
    "Programming Language :: Python :: 3",
    "License :: OSI Approved :: MIT License",
    "Operating System :: OS Independent",
]
requires-python = ">=3.11"
# Core dependencies - minimal set required for basic document management
dependencies = [
    "sqlalchemy>=2.0.0",
    "pyyaml>=6.0.0",
    "pydantic>=2.0.0",
    "python-dotenv>=1.0.0",
    "click>=8.0.0",
    "jinja2>=3.1.0",
    "python-docx>=1.0.0",
]

[project.optional-dependencies]
# PostgreSQL support (required for PostgreSQL database)
postgres = [
    "psycopg2-binary>=2.9.0",
]

# Vector indexing and semantic search (heavy dependencies)
vector = [
    "numpy>=1.24.0",
    "pgvector>=0.2.0",
]

# LLM/Embedding support (required for vector indexing and embeddings)
llm = [
    "openai>=1.0.0",
]

# Storage backends
storage-s3 = [
    "boto3>=1.26.0",
]

# Transport methods
transport-http = [
    "aiohttp>=3.9.0",
]
transport-sftp = [
    "paramiko>=3.4.0",
]

# PDF processing
pdf = [
    "pdfminer.six>=20221105",
]

# All optional features (convenience group)
all = [
    "psycopg2-binary>=2.9.0",
    "numpy>=1.24.0",
    "pgvector>=0.2.0",
    "openai>=1.0.0",
    "boto3>=1.26.0",
    "aiohttp>=3.9.0",
    "paramiko>=3.4.0",
    "pdfminer.six>=20221105",
]

# Development dependencies
dev = [
    "pytest>=7.0.0",
    "moto>=4.0.0",  # For mocking AWS services in tests
    "black>=22.0.0",
    "isort>=5.0.0",
    "mypy>=0.900",
]

[tool.setuptools]
packages = { find = {} }

[tool.black]
line-length = 88

[tool.isort]
profile = "black"
line_length = 88

[tool.mypy]
python_version = "3.11"
warn_return_any = true
warn_unused_configs = true
disallow_untyped_defs = true
disallow_incomplete_defs = true

[tool.pytest.ini_options]
testpaths = ["tests"]
python_files = ["test_*.py"]
addopts = "-v --cov=docex"

[project.scripts]
DocEX = "docex.cli:cli" <|MERGE_RESOLUTION|>--- conflicted
+++ resolved
@@ -4,11 +4,7 @@
 
 [project]
 name = "docex"
-<<<<<<< HEAD
 version = "2.7.0"
-=======
-version = "2.6.2"
->>>>>>> a658791d
 description = "A robust, lightweight, and developer friendly document management and transport system for Python"
 readme = "README.md"
 authors = [{ name = "Tommy Jiang", email = "tommySCOS@scos.ai" }]
