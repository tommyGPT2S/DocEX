--- conflicted
+++ resolved
@@ -4,11 +4,7 @@
 
 [project]
 name = "docex"
-<<<<<<< HEAD
 version = "2.6.2"
-=======
-version = "2.6.1"
->>>>>>> 529a61b0
 description = "A robust, lightweight, and developer friendly document management and transport system for Python"
 readme = "README.md"
 authors = [{ name = "Tommy Jiang", email = "tommySCOS@scos.ai" }]
