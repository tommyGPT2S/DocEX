"""
Unified Path Resolver for DocEX 3.0

Provides consistent path resolution across all storage backends and database types.
All configuration comes from config.yaml; only tenant_id is required at runtime.
"""

import logging
import re
from typing import Optional, Dict, Any
from pathlib import Path
from docex.config.docex_config import DocEXConfig
from docex.config.config_resolver import ConfigResolver
from docex.db.schema_resolver import SchemaResolver

logger = logging.getLogger(__name__)


def sanitize_basket_name(name: str) -> str:
    """
    Sanitize basket name for use in file paths.
    
    Converts basket name to a filesystem-safe, URL-safe string:
    - Lowercase
    - Replace spaces and special characters with underscores
    - Remove consecutive underscores
    - Remove leading/trailing underscores
    
    Args:
        name: Basket name to sanitize
        
    Returns:
        Sanitized basket name suitable for paths
    """
    if not name:
        return "basket"
    
    # Convert to lowercase
    sanitized = name.lower()
    
    # Replace spaces and special characters with underscores
    # Keep alphanumeric, hyphens, and underscores
    sanitized = re.sub(r'[^a-z0-9_-]', '_', sanitized)
    
    # Replace multiple consecutive underscores with single underscore
    sanitized = re.sub(r'_+', '_', sanitized)
    
    # Remove leading and trailing underscores
    sanitized = sanitized.strip('_')
    
    # Ensure it's not empty
    if not sanitized:
        sanitized = "basket"
    
    return sanitized


class DocEXPathResolver:
    """
    Unified path resolver for DocEX storage and database paths.
    
    Provides consistent path resolution across:
    - S3 storage prefixes
    - Filesystem storage paths
    - Database schema names (PostgreSQL)
    - Database file paths (SQLite)
    
    All configuration comes from config.yaml. Only tenant_id is required at runtime.
    """
    
    def __init__(self, config: Optional[DocEXConfig] = None):
        """
        Initialize path resolver.
        
        Args:
            config: Optional DocEXConfig instance. If None, uses default config.
        """
        self.config = config or DocEXConfig()
        self.config_resolver = ConfigResolver(config)
        self.schema_resolver = SchemaResolver(config)
    
    # ==================== S3 Path Resolution ====================
    
    def resolve_s3_prefix(self, tenant_id: str) -> str:
        """
        Resolve S3 prefix for a tenant.
        
        Structure: {tenant_id}/{path_namespace}/{prefix}/
<<<<<<< HEAD
        - tenant_id: Tenant identifier (runtime parameter) - comes FIRST for tenant isolation
        - path_namespace: Business identifier (organization, business unit, or deployment name) - required
        - prefix: Environment prefix (optional, e.g., "production", "staging")
        
        Examples:
        - With prefix: "tenant_acme_corp/my-organization/production/"
        - Without prefix: "tenant_acme_corp/my-organization/"
=======
        - tenant_id: Tenant identifier (runtime parameter, required) - FIRST for tenant isolation
        - path_namespace: Business identifier (optional, from config)
        - prefix: Environment prefix (optional, from config)
        
        Tenant ID is FIRST in the path for better tenant isolation, IAM policies, and cost tracking.
        
        Examples:
        - With all: "acme_corp/acme-corp/production/"
        - Without prefix: "acme_corp/acme-corp/"
        - Minimal: "acme_corp/"
>>>>>>> ab5d337a
        
        Args:
            tenant_id: Tenant identifier (only runtime parameter, required)
            
        Returns:
            S3 prefix string
        """
        return self.config_resolver.resolve_s3_prefix(tenant_id)
    
    # ==================== Filesystem Path Resolution ====================
    
    def resolve_filesystem_path(self, tenant_id: Optional[str] = None, basket_id: Optional[str] = None, basket_name: Optional[str] = None) -> str:
        """
        Resolve filesystem storage path for a tenant and optional basket.
        
        Structure: {base_path}/{tenant_id}/{basket_friendly_name}_{last_4_of_basket_id}/
        - base_path: Base storage path from config
        - tenant_id: Optional tenant identifier (runtime parameter)
        - basket_name: Optional basket name (for friendly path)
        - basket_id: Optional basket identifier (for uniqueness)
        
        Args:
            tenant_id: Optional tenant identifier (only runtime parameter)
            basket_id: Optional basket identifier for basket-specific paths
            basket_name: Optional basket name for friendly path generation
            
        Returns:
            Filesystem storage path
        """
        storage_config = self.config.get('storage', {})
        fs_config = storage_config.get('filesystem', {})
        base_path = fs_config.get('path', 'storage')
        
        # Build path parts
        path_parts = [base_path]
        
<<<<<<< HEAD
        # Add tenant path if tenant_id provided (simplified format: just tenant_id)
=======
        # Add tenant path if tenant_id provided - simplified: just tenant_id, no "tenant_" prefix
>>>>>>> ab5d337a
        if tenant_id:
            path_parts.append(tenant_id)
        
        # Add basket path if provided - will be set by DocBasket.create() with friendly name
        # This method is used for base path resolution; basket-specific paths are handled in DocBasket
        if basket_id:
<<<<<<< HEAD
            if basket_name:
                # Use friendly name format: {sanitized_name}_{last_4_of_id}
                sanitized_name = sanitize_basket_name(basket_name)
                basket_path = f"{sanitized_name}_{basket_id[-4:]}"
            else:
                # Fallback to basket_{id} if no name provided
                basket_path = f"basket_{basket_id}"
            path_parts.append(basket_path)
=======
            # For now, keep simple structure - basket path will be set in DocBasket.create()
            path_parts.append(basket_id)
>>>>>>> ab5d337a
        
        # Join and return
        full_path = Path('/'.join(path_parts))
        
        logger.debug(f"Resolved filesystem path for tenant '{tenant_id}', basket '{basket_id}' (name: '{basket_name}'): {full_path}")
        return str(full_path)
    
<<<<<<< HEAD
    def resolve_s3_basket_prefix(self, tenant_id: str, basket_id: str, basket_name: Optional[str] = None) -> str:
=======
    def resolve_s3_basket_prefix(self, tenant_id: str, basket_id: str, basket_name: str) -> str:
>>>>>>> ab5d337a
        """
        Resolve S3 prefix for a basket within a tenant.
        
        Structure: {tenant_id}/{path_namespace}/{prefix}/{basket_friendly_name}_{last_4_of_basket_id}/
<<<<<<< HEAD
        - tenant_id: Tenant identifier (runtime parameter) - comes FIRST
        - path_namespace: Business identifier from config
        - prefix: Environment prefix from config (optional)
        - basket_friendly_name: Sanitized basket name + last 4 chars of basket_id
        
        Args:
            tenant_id: Tenant identifier (only runtime parameter)
            basket_id: Basket identifier (only runtime parameter)
            basket_name: Optional basket name for friendly path generation
=======
        - Tenant ID is FIRST for tenant isolation
        - Uses basket's friendly name (sanitized) + last 4 characters of basket_id for uniqueness
        
        Args:
            tenant_id: Tenant identifier (only runtime parameter, required)
            basket_id: Basket identifier (full ID)
            basket_name: Basket friendly name (will be sanitized)
>>>>>>> ab5d337a
            
        Returns:
            S3 prefix string for the basket
        """
        from docex.utils.s3_prefix_builder import sanitize_basket_name
        
        tenant_prefix = self.resolve_s3_prefix(tenant_id)
<<<<<<< HEAD
        
        # Build basket path using friendly name format
        if basket_name:
            # Use friendly name format: {sanitized_name}_{last_4_of_id}
            sanitized_name = sanitize_basket_name(basket_name)
            basket_path = f"{sanitized_name}_{basket_id[-4:]}"
        else:
            # Fallback to baskets/{id} if no name provided
            basket_path = f"baskets/{basket_id}"
        
=======
        # Get last 4 characters of basket_id (remove 'bas_' prefix if present)
        basket_id_suffix = basket_id.replace('bas_', '')[-4:] if basket_id.startswith('bas_') else basket_id[-4:]
        # Sanitize basket name for filesystem safety
        sanitized_name = sanitize_basket_name(basket_name)
        # Build basket path: {friendly_name}_{last_4_of_id}
        basket_path = f"{sanitized_name}_{basket_id_suffix}"
>>>>>>> ab5d337a
        basket_prefix = f"{tenant_prefix}{basket_path}/"
        logger.debug(f"Resolved S3 basket prefix for tenant '{tenant_id}', basket '{basket_id}' (name: '{basket_name}'): {basket_prefix}")
        return basket_prefix
    
    # ==================== Database Path Resolution ====================
    
    def resolve_db_schema(self, tenant_id: str) -> str:
        """
        Resolve database schema name for a tenant (PostgreSQL).
        
        Uses schema_template from config.yaml:
        - Default: "tenant_{tenant_id}"
        - Configurable via: database.postgres.schema_template
        
        Args:
            tenant_id: Tenant identifier (only runtime parameter)
            
        Returns:
            Schema name (e.g., "tenant_acme")
            
        Raises:
            ValueError: If database type is not PostgreSQL
        """
        return self.schema_resolver.resolve_schema_name(tenant_id)
    
    def resolve_db_path(self, tenant_id: str) -> str:
        """
        Resolve database file path for a tenant (SQLite).
        
        Uses path_template from config.yaml:
        - Default: "storage/tenant_{tenant_id}/docex.db"
        - Configurable via: database.sqlite.path_template
        
        Args:
            tenant_id: Tenant identifier (only runtime parameter)
            
        Returns:
            Database file path (e.g., "storage/tenant_acme/docex.db")
            
        Raises:
            ValueError: If database type is not SQLite
        """
        return self.schema_resolver.resolve_database_path(tenant_id)
    
    def resolve_isolation_boundary(self, tenant_id: str) -> tuple[str, str]:
        """
        Resolve isolation boundary for a tenant.
        
        Returns tuple of (isolation_type, boundary_name):
        - For PostgreSQL: ('schema', 'tenant_acme')
        - For SQLite: ('database', 'storage/tenant_acme/docex.db')
        
        Args:
            tenant_id: Tenant identifier (only runtime parameter)
            
        Returns:
            Tuple of (isolation_type, boundary_name)
            - isolation_type: 'schema' or 'database'
            - boundary_name: Schema name (PostgreSQL) or database path (SQLite)
        """
        return self.schema_resolver.resolve_isolation_boundary(tenant_id)
    
    # ==================== Storage Config Resolution ====================
    
    def get_storage_config_for_tenant(self, tenant_id: str) -> Dict[str, Any]:
        """
        Get storage configuration for a tenant with tenant-aware paths.
        
        For S3 storage, automatically includes tenant_id in prefix.
        For filesystem storage, includes tenant_id in path.
        
        Args:
            tenant_id: Tenant identifier (only runtime parameter)
            
        Returns:
            Storage configuration dictionary with tenant-aware settings
        """
        return self.config_resolver.get_storage_config_for_tenant(tenant_id)
<|MERGE_RESOLUTION|>--- conflicted
+++ resolved
@@ -86,15 +86,6 @@
         Resolve S3 prefix for a tenant.
         
         Structure: {tenant_id}/{path_namespace}/{prefix}/
-<<<<<<< HEAD
-        - tenant_id: Tenant identifier (runtime parameter) - comes FIRST for tenant isolation
-        - path_namespace: Business identifier (organization, business unit, or deployment name) - required
-        - prefix: Environment prefix (optional, e.g., "production", "staging")
-        
-        Examples:
-        - With prefix: "tenant_acme_corp/my-organization/production/"
-        - Without prefix: "tenant_acme_corp/my-organization/"
-=======
         - tenant_id: Tenant identifier (runtime parameter, required) - FIRST for tenant isolation
         - path_namespace: Business identifier (optional, from config)
         - prefix: Environment prefix (optional, from config)
@@ -105,7 +96,6 @@
         - With all: "acme_corp/acme-corp/production/"
         - Without prefix: "acme_corp/acme-corp/"
         - Minimal: "acme_corp/"
->>>>>>> ab5d337a
         
         Args:
             tenant_id: Tenant identifier (only runtime parameter, required)
@@ -142,18 +132,13 @@
         # Build path parts
         path_parts = [base_path]
         
-<<<<<<< HEAD
-        # Add tenant path if tenant_id provided (simplified format: just tenant_id)
-=======
         # Add tenant path if tenant_id provided - simplified: just tenant_id, no "tenant_" prefix
->>>>>>> ab5d337a
         if tenant_id:
             path_parts.append(tenant_id)
         
         # Add basket path if provided - will be set by DocBasket.create() with friendly name
         # This method is used for base path resolution; basket-specific paths are handled in DocBasket
         if basket_id:
-<<<<<<< HEAD
             if basket_name:
                 # Use friendly name format: {sanitized_name}_{last_4_of_id}
                 sanitized_name = sanitize_basket_name(basket_name)
@@ -162,10 +147,6 @@
                 # Fallback to basket_{id} if no name provided
                 basket_path = f"basket_{basket_id}"
             path_parts.append(basket_path)
-=======
-            # For now, keep simple structure - basket path will be set in DocBasket.create()
-            path_parts.append(basket_id)
->>>>>>> ab5d337a
         
         # Join and return
         full_path = Path('/'.join(path_parts))
@@ -173,26 +154,11 @@
         logger.debug(f"Resolved filesystem path for tenant '{tenant_id}', basket '{basket_id}' (name: '{basket_name}'): {full_path}")
         return str(full_path)
     
-<<<<<<< HEAD
-    def resolve_s3_basket_prefix(self, tenant_id: str, basket_id: str, basket_name: Optional[str] = None) -> str:
-=======
     def resolve_s3_basket_prefix(self, tenant_id: str, basket_id: str, basket_name: str) -> str:
->>>>>>> ab5d337a
         """
         Resolve S3 prefix for a basket within a tenant.
         
         Structure: {tenant_id}/{path_namespace}/{prefix}/{basket_friendly_name}_{last_4_of_basket_id}/
-<<<<<<< HEAD
-        - tenant_id: Tenant identifier (runtime parameter) - comes FIRST
-        - path_namespace: Business identifier from config
-        - prefix: Environment prefix from config (optional)
-        - basket_friendly_name: Sanitized basket name + last 4 chars of basket_id
-        
-        Args:
-            tenant_id: Tenant identifier (only runtime parameter)
-            basket_id: Basket identifier (only runtime parameter)
-            basket_name: Optional basket name for friendly path generation
-=======
         - Tenant ID is FIRST for tenant isolation
         - Uses basket's friendly name (sanitized) + last 4 characters of basket_id for uniqueness
         
@@ -200,7 +166,6 @@
             tenant_id: Tenant identifier (only runtime parameter, required)
             basket_id: Basket identifier (full ID)
             basket_name: Basket friendly name (will be sanitized)
->>>>>>> ab5d337a
             
         Returns:
             S3 prefix string for the basket
@@ -208,25 +173,12 @@
         from docex.utils.s3_prefix_builder import sanitize_basket_name
         
         tenant_prefix = self.resolve_s3_prefix(tenant_id)
-<<<<<<< HEAD
-        
-        # Build basket path using friendly name format
-        if basket_name:
-            # Use friendly name format: {sanitized_name}_{last_4_of_id}
-            sanitized_name = sanitize_basket_name(basket_name)
-            basket_path = f"{sanitized_name}_{basket_id[-4:]}"
-        else:
-            # Fallback to baskets/{id} if no name provided
-            basket_path = f"baskets/{basket_id}"
-        
-=======
         # Get last 4 characters of basket_id (remove 'bas_' prefix if present)
         basket_id_suffix = basket_id.replace('bas_', '')[-4:] if basket_id.startswith('bas_') else basket_id[-4:]
         # Sanitize basket name for filesystem safety
         sanitized_name = sanitize_basket_name(basket_name)
         # Build basket path: {friendly_name}_{last_4_of_id}
         basket_path = f"{sanitized_name}_{basket_id_suffix}"
->>>>>>> ab5d337a
         basket_prefix = f"{tenant_prefix}{basket_path}/"
         logger.debug(f"Resolved S3 basket prefix for tenant '{tenant_id}', basket '{basket_id}' (name: '{basket_name}'): {basket_prefix}")
         return basket_prefix
