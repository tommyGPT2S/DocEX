# Database configuration
database:
  type: sqlite
  
  # SQLite configuration
  sqlite:
    path: docex.db
    # Path template for multi-tenancy (tenant_id is resolved at runtime)
    path_template: "storage/tenant_{tenant_id}/docex.db"
    
  # PostgreSQL configuration
  postgres:
    host: localhost
    port: 5432
    database: docex
    user: postgres
    password: postgres
    # Schema template for multi-tenancy (tenant_id is resolved at runtime)
    schema_template: "tenant_{tenant_id}"  # Schema name pattern per tenant
    
  # Common settings
  echo: true  # Enable SQL query logging
  pool_size: 5
  max_overflow: 10
  pool_timeout: 30
  pool_recycle: 3600

# Security and multi-tenancy configuration
security:
  # Multi-tenancy model: "row_level" (Model A) or "database_level" (Model B)
  # Note: v3.0 uses 'multi_tenancy' section below instead
  multi_tenancy_model: row_level
  
  # Enable automatic database routing based on tenant_id (for database_level model)
  tenant_database_routing: false
  
  # User context enforcement (for row_level model)
  enforce_user_context: false
  context_match_fields:
    - tenant_id

# DocEX 3.0 Multi-tenancy Configuration
multi_tenancy:
  # Enable v3.0 explicit multi-tenancy (requires explicit tenant provisioning)
  enabled: false
  
  # Isolation strategy: 'schema' (PostgreSQL) or 'database' (SQLite)
  isolation_strategy: schema
  
  # Bootstrap tenant configuration
  bootstrap_tenant:
    id: _docex_system_
    display_name: DocEX System
    schema: docex_system  # PostgreSQL schema name
    database_path: storage/_docex_system_/docex.db  # SQLite database path

# Application settings
app:
  name: DocEX
  version: 1.0.0
  debug: true
  log_level: DEBUG 

storage:
  type: filesystem
  filesystem:
    path: storage/docex
  
  # S3 storage configuration (when type: s3)
  s3:
<<<<<<< HEAD
    bucket: my-documents-bucket  # Required: S3 bucket name
    app_name: my-organization   # Business identifier (organization, business unit, or deployment name)
                                 # Also supports 'path_namespace' key (app_name is backward compatible)
    prefix: production            # Optional: Environment prefix (e.g., dev, staging, production)
    region: us-east-1
    # Note: tenant_id is automatically added to prefix at runtime
    # Final prefix structure: {tenant_id}/{path_namespace}/{prefix}/
    # Example: "tenant_acme_corp/my-organization/production/"
    # Examples:
=======
    # ==================== S3 Bucket Configuration ====================
    # Option 1: Direct bucket name (if bucket already exists)
    # Use this if you have an existing S3 bucket
    bucket: my-documents-bucket
    
    # Option 2: Build bucket name from bucket_application (if bucket is not specified)
    # Bucket name will be automatically built as: {bucket_application}-documents-bucket
    # Example: If bucket_application is "acme-corp", bucket becomes "acme-corp-documents-bucket"
    # Note: If both 'bucket' and 'bucket_application' are provided, 'bucket' takes precedence
    bucket_application: null  # Used to BUILD bucket name: {bucket_application}-documents-bucket
    
    # Required: AWS region for S3 bucket
    region: us-east-1
    
    # ==================== S3 Path Prefix Configuration ====================
    # S3 path structure: {tenant_id}/{path_namespace}/{prefix}/{basket}/{document}
    # 
    # Tenant ID is FIRST in the path for better tenant isolation, IAM policies, and cost tracking.
    # 
    # DISTINCTION:
    #   - bucket_application: Used to BUILD bucket name (e.g., "acme-corp" -> "acme-corp-documents-bucket")
    #   - path_namespace: Used for S3 path prefix (optional, for multi-application deployments)
    #   - prefix: Environment prefix (optional, e.g., "production", "staging")
    #
    # Examples for path_namespace:
>>>>>>> ab5d337a
    #   - Organization: "acme-corp"
    #   - Business Unit: "finance-department"
    #   - Deployment: "production-instance"
    path_namespace: finance_dept  # Optional: Business identifier for S3 path prefix
    
    # Optional: Environment prefix for S3 path (e.g., dev, staging, production)
    # Final S3 key structure: {tenant_id}/{path_namespace}/{prefix}/{basket_friendly_name}_{last_4}/{friendly_name}_{last_6}.{ext}
    # Example: "acme_corp/acme-corp/production/invoices_a1b2/invoice_c3d4e5.pdf"
    prefix: production
    # Optional: AWS credentials (if not using IAM roles or default profile)
    access_key: null
    secret_key: null
    session_token: null
    # Optional: Boto3 configuration
    max_retries: 3
    retry_delay: 1.0
    connect_timeout: 60
    read_timeout: 60

logging:
  level: DEBUG
  file: docex.log <|MERGE_RESOLUTION|>--- conflicted
+++ resolved
@@ -68,17 +68,6 @@
   
   # S3 storage configuration (when type: s3)
   s3:
-<<<<<<< HEAD
-    bucket: my-documents-bucket  # Required: S3 bucket name
-    app_name: my-organization   # Business identifier (organization, business unit, or deployment name)
-                                 # Also supports 'path_namespace' key (app_name is backward compatible)
-    prefix: production            # Optional: Environment prefix (e.g., dev, staging, production)
-    region: us-east-1
-    # Note: tenant_id is automatically added to prefix at runtime
-    # Final prefix structure: {tenant_id}/{path_namespace}/{prefix}/
-    # Example: "tenant_acme_corp/my-organization/production/"
-    # Examples:
-=======
     # ==================== S3 Bucket Configuration ====================
     # Option 1: Direct bucket name (if bucket already exists)
     # Use this if you have an existing S3 bucket
@@ -101,10 +90,10 @@
     # DISTINCTION:
     #   - bucket_application: Used to BUILD bucket name (e.g., "acme-corp" -> "acme-corp-documents-bucket")
     #   - path_namespace: Used for S3 path prefix (optional, for multi-application deployments)
+    #                     Also supports backward compatibility with 'app_name' config key
     #   - prefix: Environment prefix (optional, e.g., "production", "staging")
     #
     # Examples for path_namespace:
->>>>>>> ab5d337a
     #   - Organization: "acme-corp"
     #   - Business Unit: "finance-department"
     #   - Deployment: "production-instance"
@@ -112,7 +101,7 @@
     
     # Optional: Environment prefix for S3 path (e.g., dev, staging, production)
     # Final S3 key structure: {tenant_id}/{path_namespace}/{prefix}/{basket_friendly_name}_{last_4}/{friendly_name}_{last_6}.{ext}
-    # Example: "acme_corp/acme-corp/production/invoices_a1b2/invoice_c3d4e5.pdf"
+    # Example: "acme_corp/finance_dept/production/invoices_a1b2/invoice_c3d4e5.pdf"
     prefix: production
     # Optional: AWS credentials (if not using IAM roles or default profile)
     access_key: null
