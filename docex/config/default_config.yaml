# Database configuration
database:
  type: sqlite
  
  # SQLite configuration
  sqlite:
    path: docex.db
    # Path template for multi-tenancy (tenant_id is resolved at runtime)
    path_template: "storage/tenant_{tenant_id}/docex.db"
    
  # PostgreSQL configuration
  postgres:
    host: localhost
    port: 5432
    database: docex
    user: postgres
    password: postgres
    # Schema template for multi-tenancy (tenant_id is resolved at runtime)
    schema_template: "tenant_{tenant_id}"  # Schema name pattern per tenant
    
  # Common settings
  echo: true  # Enable SQL query logging
  pool_size: 5
  max_overflow: 10
  pool_timeout: 30
  pool_recycle: 3600

# Security and multi-tenancy configuration
security:
  # Multi-tenancy model: "row_level" (Model A) or "database_level" (Model B)
  # Note: v3.0 uses 'multi_tenancy' section below instead
  multi_tenancy_model: row_level
  
  # Enable automatic database routing based on tenant_id (for database_level model)
  tenant_database_routing: false
  
  # User context enforcement (for row_level model)
  enforce_user_context: false
  context_match_fields:
    - tenant_id

# DocEX 3.0 Multi-tenancy Configuration
multi_tenancy:
  # Enable v3.0 explicit multi-tenancy (requires explicit tenant provisioning)
  enabled: false
  
  # Isolation strategy: 'schema' (PostgreSQL) or 'database' (SQLite)
  isolation_strategy: schema
  
  # Bootstrap tenant configuration
  bootstrap_tenant:
    id: _docex_system_
    display_name: DocEX System
    schema: docex_system  # PostgreSQL schema name
    database_path: storage/_docex_system_/docex.db  # SQLite database path

# Application settings
app:
  name: DocEX
  version: 1.0.0
  debug: true
  log_level: DEBUG 

storage:
  type: filesystem
  filesystem:
    path: storage/docex
<<<<<<< HEAD
  
  # S3 storage configuration (when type: s3)
  s3:
    bucket: my-documents-bucket  # Required: S3 bucket name
    app_name: my-organization   # Business identifier (organization, business unit, or deployment name)
    prefix: production            # Optional: Environment prefix (e.g., dev, staging, production)
    region: us-east-1
    # Note: tenant_id is automatically added to prefix at runtime
    # Final prefix structure: {app_name}/{prefix}/tenant_{tenant_id}/
    # Examples:
    #   - Organization: "acme-corp"
    #   - Business Unit: "finance-department"
    #   - Deployment: "production-instance"
=======
  s3:
    # Required: S3 bucket name
    bucket: null
    # Required: AWS region for S3 bucket
    region: us-east-1
    # Optional: Application name prefix for S3 paths
    # If set, S3 paths will be: {application_name}/{tenant_id}/{document_type}_{stage}/
    # If not set, S3 paths will be: {tenant_id}/{document_type}_{stage}/
    # Examples: "llamasee-dp-dev", "llamasee-dp-prod", "my-app-staging"
    application_name: null
    # Optional: S3 key prefix for all objects (alternative to application_name)
    prefix: null
    # Optional: AWS credentials (if not using IAM roles or default profile)
    access_key: null
    secret_key: null
    session_token: null
    # Optional: Boto3 configuration
    max_retries: 3
    retry_delay: 1.0
    connect_timeout: 60
    read_timeout: 60
>>>>>>> a658791d

logging:
  level: DEBUG
  file: docex.log <|MERGE_RESOLUTION|>--- conflicted
+++ resolved
@@ -65,33 +65,23 @@
   type: filesystem
   filesystem:
     path: storage/docex
-<<<<<<< HEAD
   
   # S3 storage configuration (when type: s3)
   s3:
-    bucket: my-documents-bucket  # Required: S3 bucket name
-    app_name: my-organization   # Business identifier (organization, business unit, or deployment name)
-    prefix: production            # Optional: Environment prefix (e.g., dev, staging, production)
+    # Required: S3 bucket name
+    bucket: my-documents-bucket
+    # Required: AWS region for S3 bucket
     region: us-east-1
+    # Business identifier (organization, business unit, or deployment name)
     # Note: tenant_id is automatically added to prefix at runtime
     # Final prefix structure: {app_name}/{prefix}/tenant_{tenant_id}/
     # Examples:
     #   - Organization: "acme-corp"
     #   - Business Unit: "finance-department"
     #   - Deployment: "production-instance"
-=======
-  s3:
-    # Required: S3 bucket name
-    bucket: null
-    # Required: AWS region for S3 bucket
-    region: us-east-1
-    # Optional: Application name prefix for S3 paths
-    # If set, S3 paths will be: {application_name}/{tenant_id}/{document_type}_{stage}/
-    # If not set, S3 paths will be: {tenant_id}/{document_type}_{stage}/
-    # Examples: "llamasee-dp-dev", "llamasee-dp-prod", "my-app-staging"
-    application_name: null
-    # Optional: S3 key prefix for all objects (alternative to application_name)
-    prefix: null
+    app_name: my-organization
+    # Optional: Environment prefix (e.g., dev, staging, production)
+    prefix: production
     # Optional: AWS credentials (if not using IAM roles or default profile)
     access_key: null
     secret_key: null
@@ -101,7 +91,6 @@
     retry_delay: 1.0
     connect_timeout: 60
     read_timeout: 60
->>>>>>> a658791d
 
 logging:
   level: DEBUG
