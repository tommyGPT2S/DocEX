--- conflicted
+++ resolved
@@ -32,28 +32,13 @@
         """
         Resolve S3 prefix for a tenant.
         
-<<<<<<< HEAD
-        Constructs S3 prefix with tenant_id first:
-=======
         Constructs S3 prefix with tenant_id FIRST for better tenant isolation:
->>>>>>> ab5d337a
         - {tenant_id}/{path_namespace}/{prefix}/  (if prefix provided)
         - {tenant_id}/{path_namespace}/            (if prefix not provided)
+        - {tenant_id}/                              (if neither path_namespace nor prefix provided)
         
         All parts come from config.yaml except tenant_id.
         
-<<<<<<< HEAD
-        Rationale:
-        - tenant_id: Tenant identifier (runtime parameter) - comes FIRST for tenant isolation
-        - path_namespace: Business identifier (organization, business unit, or deployment name)
-                         Previously called 'app_name', now used as path_namespace
-                         Required for multi-application deployments and S3 bucket organization
-        - prefix: Environment-level namespace (optional, e.g., "production", "staging", "dev")
-        
-        Examples:
-        - With prefix: "tenant_acme_corp/my-organization/production/"
-        - Without prefix: "tenant_acme_corp/my-organization/"
-=======
         Rationale for tenant_id first:
         - Better tenant isolation: All tenant data is grouped together
         - Easier IAM policies: Can grant access to specific tenant paths
@@ -65,6 +50,7 @@
                      Example: "acme_corp", "contoso", "tenant_001"
         - path_namespace: Business identifier (organization, business unit, or deployment name)
                           Optional, for multi-application deployments
+                          Supports backward compatibility with 'app_name' config key
                           Example: "acme-corp", "finance-department", "production-instance"
         - prefix: Environment-level namespace (optional, e.g., "production", "staging", "dev")
         
@@ -77,40 +63,18 @@
           (tenant_id="acme_corp", prefix="production")
         - Minimal: "acme_corp/"
           (tenant_id="acme_corp" only)
->>>>>>> ab5d337a
         
         Args:
             tenant_id: Tenant identifier (only runtime parameter, required)
             
         Returns:
-<<<<<<< HEAD
-            S3 prefix string (e.g., "tenant_acme_corp/my-organization/production/" or "tenant_acme_corp/my-organization/")
-=======
             S3 prefix string (e.g., "acme_corp/acme-corp/production/" or "acme_corp/acme-corp/")
->>>>>>> ab5d337a
         """
         storage_config = self.config.get('storage', {})
         s3_config = storage_config.get('s3', {})
         
-<<<<<<< HEAD
-        # Get path_namespace (previously app_name) and prefix from config
+        # Get path_namespace (supports backward compatibility with app_name)
         path_namespace = s3_config.get('path_namespace', s3_config.get('app_name', '')).strip('/')
-        prefix = s3_config.get('prefix', '').strip('/')
-        
-        # Validate path_namespace is provided (required for S3)
-        if not path_namespace:
-            logger.warning("path_namespace (or app_name) not provided in S3 config. Using empty path_namespace.")
-        
-        # Build prefix parts with tenant_id FIRST
-        prefix_parts = []
-        if tenant_id:
-            prefix_parts.append(f"tenant_{tenant_id}")
-        if path_namespace:
-            prefix_parts.append(path_namespace)
-        if prefix:  # prefix is optional
-=======
-        # Get path_namespace and prefix from config
-        path_namespace = s3_config.get('path_namespace', '').strip('/')
         prefix = s3_config.get('prefix', '').strip('/')
         
         # Build prefix parts with tenant_id FIRST
@@ -126,7 +90,6 @@
         
         # 3. prefix (optional, from config)
         if prefix:
->>>>>>> ab5d337a
             prefix_parts.append(prefix)
         
         # Join and ensure trailing slash
