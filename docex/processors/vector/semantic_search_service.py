--- conflicted
+++ resolved
@@ -169,96 +169,11 @@
                 filters=filters
             )
             
-<<<<<<< HEAD
-            # Retrieve documents from DocEX and filter
-            results = []
-            for vector_result in vector_results:
-                doc_id = vector_result['document_id']
-                similarity = vector_result['similarity']
-                
-                # Apply minimum similarity threshold
-                if similarity < min_similarity:
-                    logger.info(f"Skipping document {doc_id}: similarity {similarity} < min_similarity {min_similarity}")
-                    continue
-                
-                logger.info(f"Processing document {doc_id} with similarity {similarity}")
-                
-                # Get document from DocEX
-                try:
-                    # Get the document's actual basket_id from the database
-                    from docex.docbasket import DocBasket
-                    from sqlalchemy import text
-                    
-                    # Get tenant-aware database
-                    db = self.doc_ex.db if hasattr(self.doc_ex, 'db') else self.vector_db.get('db')
-                    if not db:
-                        logger.warning(f"   ❌ No database available for document {doc_id}")
-                        continue
-                    
-                    # Query the document's basket_id from the database
-                    with db.session() as session:
-                        doc_row = session.execute(
-                            text("SELECT basket_id FROM document WHERE id = :doc_id"),
-                            {"doc_id": doc_id}
-                        ).fetchone()
-                        
-                        if not doc_row or not doc_row[0]:
-                            logger.warning(f"   ❌ Document {doc_id} not found in database or has no basket_id")
-                            continue
-                        
-                        doc_basket_id = doc_row[0]
-                        logger.debug(f"   Document {doc_id} is in basket {doc_basket_id}")
-                    
-                    # Get the basket using the document's basket_id
-                    basket = None
-                    try:
-                        basket = DocBasket.get(doc_basket_id, db=db)
-                        if basket:
-                            logger.debug(f"   ✅ Got basket {basket.name} (ID: {doc_basket_id}) for document {doc_id}")
-                        else:
-                            logger.warning(f"   ❌ Basket {doc_basket_id} not found for document {doc_id}")
-                    except Exception as e:
-                        logger.warning(f"   ❌ Failed to get basket {doc_basket_id} for document {doc_id}: {e}")
-                        # Try to find basket by searching all baskets as fallback
-                        basket = self._find_basket_for_document(doc_id)
-                    
-                    if basket:
-                        try:
-                            document = basket.get_document(doc_id)
-                            logger.debug(f"   ✅ Retrieved document {doc_id} from basket {basket.name}")
-                            
-                            # Apply additional filters if needed
-                            # Note: document_type filter is already applied in SQL query, so skip it here
-                            filters_to_check = {k: v for k, v in (filters or {}).items() if k != 'document_type'}
-                            if not filters_to_check or self._matches_filters(document, filters_to_check):
-                                logger.info(f"   ✅ Adding document {doc_id} to results (similarity: {similarity:.4f})")
-                                results.append(SemanticSearchResult(
-                                    document=document,
-                                    similarity_score=similarity,
-                                    metadata=vector_result.get('metadata', {})
-                                ))
-                            else:
-                                logger.debug(f"   ❌ Document {doc_id} did not match filters: {filters_to_check}")
-                        except Exception as e:
-                            logger.warning(f"   ❌ Failed to get document {doc_id} from basket: {e}")
-                    else:
-                        logger.warning(f"   ❌ No basket found for document {doc_id}")
-                except Exception as e:
-                    logger.warning(f"   ❌ Exception retrieving document {doc_id}: {e}")
-                    import traceback
-                    logger.debug(traceback.format_exc())
-                    continue
-                
-                # Stop if we have enough results
-                if len(results) >= top_k:
-                    break
-=======
             # Apply minimum similarity threshold early
             filtered_results = [
-                r for r in vector_results 
+                r for r in vector_results
                 if r['similarity'] >= min_similarity
             ]
->>>>>>> 529a61b0
             
             # Batch retrieve documents for better performance
             results = await self._batch_retrieve_documents(
@@ -339,111 +254,44 @@
             except Exception as e:
                 logger.debug(f"Could not set search_path: {e}")
             
-<<<<<<< HEAD
-            # Build query using string formatting for vector cast (same approach as VectorIndexingProcessor)
-            # Use fully qualified type name public.vector for multi-tenant schemas
-            # Note: We use string formatting for the embedding literal to avoid SQLAlchemy parameter binding issues
-            
-            # Check if we need to filter by metadata
-            needs_metadata_join = filters and any(key in filters for key in ['document_type'])
-            
-            params = {}
-            
-            if needs_metadata_join:
-                # Join with document_metadata table for filtering
-                # Use GROUP BY to handle potential duplicates from JOIN, then order by similarity
-                query_sql = f"""
-                    SELECT 
-                        d.id,
-                        MIN(1 - (d.embedding <=> '{embedding_str}'::public.vector)) AS similarity
-                    FROM document d
-                    INNER JOIN document_metadata dm ON dm.document_id = d.id
-                    WHERE d.embedding IS NOT NULL
-                """
-                
-                # Add basket filter
-                if basket_id:
-                    query_sql += " AND d.basket_id = :basket_id"
-                    params['basket_id'] = basket_id
-                
-                # Add metadata filters
-                if filters:
-                    for key, value in filters.items():
-                        if key == 'document_type':
-                            # Value is stored as JSON, so we need to compare with JSON string
-                            # Use JSONB comparison: dm.value::text = '"value"' or dm.value = '"value"'::jsonb
-                            query_sql += " AND dm.key = 'document_type' AND dm.value::text = :document_type"
-                            # Store value as JSON string (with quotes)
-                            params['document_type'] = f'"{str(value)}"'
-                
-                query_sql += " GROUP BY d.id ORDER BY similarity DESC LIMIT :limit"
-            else:
-                query_sql = f"""
-                    SELECT 
-                        id,
-                        1 - (embedding <=> '{embedding_str}'::public.vector) AS similarity
-                    FROM document
-                    WHERE embedding IS NOT NULL
-                """
-                
-                # Add basket filter
-                if basket_id:
-                    query_sql += " AND basket_id = :basket_id"
-                    params['basket_id'] = basket_id
-                
-                query_sql += f" ORDER BY embedding <=> '{embedding_str}'::public.vector LIMIT :limit"
-            
-            params['limit'] = top_k
-            
-            # Debug logging
-            logger.info(f"Executing SQL query: {query_sql}")
-            logger.info(f"Query params: {params}")
-            
-            results = session.execute(text(query_sql), params).fetchall()
-            
-            logger.info(f"Query returned {len(results)} raw results from database")
-            if results:
-                logger.info(f"First result: document_id={results[0][0]}, similarity={results[0][1]}")
-            
-=======
             # Validate top_k
             if top_k <= 0 or top_k > 10000:
                 raise ValueError(f"Invalid top_k value: {top_k} (must be between 1 and 10000)")
-            
+
             # Validate basket_id if provided
             if basket_id:
                 if not isinstance(basket_id, str) or not basket_id.strip():
                     raise ValueError("Invalid basket_id")
                 basket_id = basket_id.strip()
-            
+
             # Build parameterized query to prevent SQL injection
             # Optimized: Include basket_id in SELECT and apply metadata filters at database level
             query_str = """
-                SELECT 
+                SELECT
                     d.id,
                     d.basket_id,
                     1 - (d.embedding <=> CAST(:embedding_json::jsonb AS public.vector)) AS similarity
                 FROM document d
             """
-            
+
             params = {
                 'embedding_json': embedding_json,
                 'limit': int(top_k)
             }
-            
+
             # Build WHERE clause
             where_clauses = ["d.embedding IS NOT NULL"]
-            
+
             if basket_id:
                 where_clauses.append("d.basket_id = :basket_id")
                 params['basket_id'] = basket_id
-            
+
             # Apply metadata filters at database level for better performance
             if filters:
                 from docex.db.models import DocumentMetadata
                 # Join with metadata table
                 query_str += " INNER JOIN document_metadata dm ON dm.document_id = d.id"
-                
+
                 # Add metadata filter conditions
                 filter_idx = 0
                 for key, value in filters.items():
@@ -457,27 +305,26 @@
                         query_str += f" INNER JOIN document_metadata {alias} ON {alias}.document_id = d.id"
                         where_clauses.append(f"{alias}.key = :filter_key_{filter_idx}")
                         where_clauses.append(f"{alias}.value = :filter_value_{filter_idx}")
-                    
+
                     params[f'filter_key_{filter_idx}'] = key
                     params[f'filter_value_{filter_idx}'] = str(value)
                     filter_idx += 1
-            
+
             # Combine WHERE clauses
             query_str += " WHERE " + " AND ".join(where_clauses)
-            
+
             # Add ORDER BY and LIMIT with parameterized values
             query_str += " ORDER BY d.embedding <=> CAST(:embedding_json::jsonb AS public.vector) LIMIT :limit"
-            
+
             query_sql = text(query_str)
-            
+
             # Validate top_k
             if params['limit'] <= 0 or params['limit'] > 10000:
                 raise ValueError(f"Invalid top_k value: {top_k} (must be between 1 and 10000)")
-            
+
             results = session.execute(query_sql, params).fetchall()
-            
+
             # Return results with basket_id included for batch retrieval optimization
->>>>>>> 529a61b0
             return [
                 {
                     'document_id': row[0],
