--- conflicted
+++ resolved
@@ -658,14 +658,7 @@
             )
             session.add(document)
             session.flush()
-<<<<<<< HEAD
             document_path = self._get_document_path(document, str(file_path), metadata)
-=======
-            # Document path should be relative to the basket's storage root
-            # The basket storage path already includes the base path (e.g., storage/docex/basket_{id})
-            # So we only need the document ID as the path
-            document_path = str(document.id)
->>>>>>> 529a61b0
             stored_path = self.storage_service.store_document(str(file_path), document_path)
             document.path = stored_path
 
