--- conflicted
+++ resolved
@@ -235,13 +235,9 @@
         from urllib.parse import quote_plus
         user_encoded = quote_plus(user)
         password_encoded = quote_plus(password)
-<<<<<<< HEAD
         # SSL mode: prefer (use SSL if available, otherwise allow non-SSL)
+        # This works for both local Docker (no SSL) and AWS RDS (with SSL)
         sslmode = postgres_config.get('sslmode', 'prefer')
-=======
-        # Use sslmode=disable for local connections, require for remote
-        sslmode = postgres_config.get('sslmode', 'disable' if host in ['localhost', '127.0.0.1'] else 'require')
->>>>>>> a658791d
         connection_url = f'postgresql://{user_encoded}:{password_encoded}@{host}:{port}/{database}?sslmode={sslmode}'
         
         # Create engine with schema in search_path
