--- conflicted
+++ resolved
@@ -185,14 +185,13 @@
                     password_encoded = quote_plus(password)
                     
                     # Create PostgreSQL engine with properly encoded credentials
-<<<<<<< HEAD
                     # SSL mode: prefer (use SSL if available, otherwise allow non-SSL)
                     # This works for both local Docker (no SSL) and AWS RDS (with SSL)
-                    sslmode = postgres_config.get('sslmode', 'prefer')
-=======
-                    # Add SSL mode - disable for local, require for remote/RDS
-                    sslmode = postgres_config.get('sslmode', 'disable' if host in ['localhost', '127.0.0.1'] else 'require')
->>>>>>> a658791d
+                    # Falls back to disable for localhost if prefer doesn't work
+                    if host in ['localhost', '127.0.0.1']:
+                        sslmode = postgres_config.get('sslmode', 'prefer')
+                    else:
+                        sslmode = postgres_config.get('sslmode', 'prefer')
                     connection_url = f'postgresql://{user_encoded}:{password_encoded}@{host}:{port}/{database}?sslmode={sslmode}'
                     self.engine = create_engine(
                         connection_url,
